--- conflicted
+++ resolved
@@ -13,11 +13,8 @@
 
 func main() {
 	conf := flag.String("config", "config.json", "path to config file or a http(s) url")
-<<<<<<< HEAD
 	port := flag.String("port", "", "port to listen on (overrides config), e.g. '8080' or ':8080'")
-=======
 	hierarchyPath := flag.String("hierarchy", "testdata/mcp_hierarchy", "path to hierarchy directory")
->>>>>>> 9a5f3ee6
 	insecure := flag.Bool("insecure", false, "allow insecure HTTPS connections by skipping TLS certificate verification")
 	expandEnv := flag.Bool("expand-env", true, "expand environment variables in config file")
 	httpHeaders := flag.String("http-headers", "", "optional HTTP headers for config URL, format: 'Key1:Value1;Key2:Value2'")
@@ -38,7 +35,6 @@
 	if err != nil {
 		log.Fatalf("Failed to load config: %v", err)
 	}
-<<<<<<< HEAD
 
 	// Override port if specified
 	if *port != "" {
@@ -54,12 +50,9 @@
 	case config.MCPServerTypeStdio:
 		err = server.StartStdioServer(cfg)
 	default:
-		err = server.StartHTTPServer(cfg)
+		err = server.StartHTTPServer(cfg, *hierarchyPath)
 	}
 
-=======
-	err = server.StartHTTPServer(cfg, *hierarchyPath)
->>>>>>> 9a5f3ee6
 	if err != nil {
 		log.Fatalf("Failed to start server: %v", err)
 	}
